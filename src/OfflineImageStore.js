import { AsyncStorage } from 'react-native';
import RNFetchBlob from 'rn-fetch-blob';

const SHA1 = require('crypto-js/sha1');

/**
 * Primary class responsible with all operations required to communicate with Offline Store!
 *
 */
class OfflineImageStore {

  // TODOs
  // A component should only subscribe only once
  // Check necessities of using async functions instead of normal ones

  constructor(name, storeImageTimeout) {
    if (!OfflineImageStore.instance) {
      OfflineImageStore.instance = this;
      this.entries = {};

      this.store = {
        name,// Application should set their own application store name.
        // Offline Image removed after given time in seconds.
        // Default: 3 days
        storeImageTimeout,
        debugMode: false,
      };
      // If it is `true` then we will remove expired images after given `storeImageTimeout`
      this.handlers = {};

      this.restore = this.restore.bind(this);
    }

    return OfflineImageStore.instance;
  }

  /**
   * Gives the Offline store cache base directory
   */
  getBaseDir = () => {
    return `${RNFetchBlob.fs.dirs.CacheDir}/${this.store.name}`;
  };

  /**
   * This would be the method to be called on app start so that you could prepare application offline
   * image dictionary with existing image uris and its local store path.
   *
   * Pass onCompletion callback function to get the restore completion state.
   */
  async restore (config, onRestoreCompletion) {
    if (config.name === undefined || config.name.length === 0) {
      throw 'Offline image store name is missing';
    }

    this.store.name = config.name;

    if (config.imageRemoveTimeout) {
      this.store.storeImageTimeout = config.imageRemoveTimeout;
    }

    if (config.debugMode === true) {
      this.store.debugMode = true;
    }

    // Restore existing entries:
    AsyncStorage.getItem(`@${this.store.name}:uris`, (err, uris) => { // On `getItems` completion

      // Assign uris to entry list cache(`this.entries`)
      Object.assign(this.entries, JSON.parse(uris));

      if (this.store.debugMode) {
        console.log('Restored offline images entry dictionary', this.entries);
      }

      // Remove Expired images from offline store and then call user given callback completion method !
      this._removeExpiredImages(onRestoreCompletion);
    });

  };

  /**
   * Removes all the images in the offline store.
   */
  clearStore = (onRestoreCompletion) => {

    // Check if the folder exists
    return RNFetchBlob.fs.exists(this.getBaseDir())
      .then((exists) => {
        // If folder does not exists, no need to unlink it
        if (!exists) {
          return;
        }
        // Remove from offline store
        return RNFetchBlob.fs.unlink(this.getBaseDir())
      })
      .then(() => { // On completion
        if (this.store.debugMode) {
          console.log('Removed offline image store completely!');
        }
        // Empty all entries so that we should update offline Async storage
        Object.keys(this.entries).forEach(key => delete this.entries[key]);

        // Update offline Async storage
        this._updateAsyncStorage(onRestoreCompletion);
        return null;
      })
      .catch((err) => {
        if (this.store.debugMode) {
          console.log('unable to remove offline store', err);
        }

        // Call callback with the error
        onRestoreCompletion(err);
      });
  };

  prefetch = (props) => {
    return this._getImage(props);
  }

  subscribe = async (handler, props) => {
    const { source } = props;
    const { uri } = source;

    if (!this.handlers[uri]) {
      this.handlers[uri] = [handler];
    } else {
      this.handlers[uri].push(handler);
    }

    // Get the image if already exist else download and notify!
    await this._getImage(props);
  };

  // Unsubscribe all the handlers for the given source uri
  unsubscribe = (handler, { source }) => {
    delete this.handlers[source.uri];
  };

  /**
   * Check whether given uri already exist in our offline cache!
   * @param uri uri to check in offline cache list
   */
  isImageExistOffline = (uri) => {
    return this.entries[uri] !== undefined;
  };

  _getExpiredImages = () => {
    const toBeRemovedImages = [];
    const uriList = Object.keys(this.entries);
    uriList.forEach((uri) => {
      const createdPlusDaysDate = this._addTime(this.entries[uri].createdOn, this.store.storeImageTimeout);
      // Image created date + EXPIRED_AFTER_DAYS is < current Date, then remove the image
      if (createdPlusDaysDate < new Date()) {
        toBeRemovedImages.push(uri);
      }
    });

    return toBeRemovedImages;
  };

  /**
   * Removes the downloaded offline images which are greater then given 'storeImageTimeout' in the config.
   */
  _removeExpiredImages = (onRestoreCompletion) => {
    const toBeRemovedImagePromises = [];
    const uriListToRemove = this._getExpiredImages();
    if (this.store.debugMode) {
      console.log('uris to remove from offline store', uriListToRemove);
    }
    uriListToRemove.forEach((uri) => {
      // Remove image from cache
      const unlinkPromise = RNFetchBlob.fs.unlink(`${this.entries[uri].basePath}/${this.entries[uri].localUriPath}`)
        .then(() => {
          // Delete entry from cache so that we should remove from offline Async storage
          delete this.entries[uri];
        })
        .catch((err) => {
          if (this.store.debugMode) {
            console.log('unable to remove image', uri, err);
          }
        });
      toBeRemovedImagePromises.push(unlinkPromise);
    });

    if (toBeRemovedImagePromises.length > 0) {
      if (this.store.debugMode) {
        console.log('Found images to remove:');
      }
      Promise.all(toBeRemovedImagePromises)
        .then((results) => {
          if (this.store.debugMode) {
            console.log('removeExpiredImages completed callback');
          }

          // Update AsyncStorage with removed entries
          this._updateAsyncStorage(onRestoreCompletion);
          return null;
        })
        .catch((err) => {
          if (this.store.debugMode) {
              console.log('removeExpiredImages error');
          }
          onRestoreCompletion(err);
        });
    } else { // Nothing to remove so just trigger callback!
      if (this.store.debugMode) {
        console.log('No images to remove:');
      }
      onRestoreCompletion();
    }
  };

  /**
   * Update AsyncStorage with entries cache and trigger callback.
   */
  _updateAsyncStorage = (onRestoreCompletionCallback) => {
    AsyncStorage.setItem(`@${this.store.name}:uris`, JSON.stringify(this.entries), (err) => {
      if (onRestoreCompletionCallback) {
        err ? onRestoreCompletionCallback(err) : onRestoreCompletionCallback();
      }
    });
  };

  getImageOfflinePath = (props) => {
    const entry = this._getEntry(props);
    if(entry) {
      // Only exist if base directory matches
      if (entry.basePath === this.getBaseDir()) {
        if (this.store.debugMode) {
          console.log('Image exist offline', entry.localUriPath);
        }
        return `${entry.basePath}/${entry.localUriPath}`;
      }
    }
    if (this.store.debugMode) {
      console.log('Image not exist offline', props.source.uri);
    }
    return undefined;
  };

  _getImage = (props) => {
    const { reloadImage, source } = props;
    const { uri } = source;
    const entry = this._getEntry(props);

    // Image already exist
    if (entry) {
      // Only exist if base directory matches
      if (entry.basePath === this.getBaseDir()) {
        if (this.store.debugMode) {
          console.log('Image exist offline', uri);
        }
        // Notify subscribed handler
        this._notify(uri, entry);

        // Reload image:
        // Update existing image in offline store as server side image could have updated!
        if (reloadImage) {
          if (this.store.debugMode) {
            console.log('reloadImage is set to true for uri:', uri);
          }
          return this._downloadImage(props);
        }
      } else {
        return this._downloadImage(props);
      }
      return Promise.resolve();
    }

    if (this.store.debugMode) {
      console.log('Image not exist offline', uri);
    }
    return this._downloadImage(props);
  };

  _downloadImage = (props) => {
    const { source, reloadImage } = props;
    const { headers, method='GET', uri } = source;
    const { hash, extension } = this._getEntryProps(props);
    const suffix = reloadImage ? `_${Date.now()}` : '';
    const filename = `${hash}${suffix}${extension}`;
    const path = `${this.getBaseDir()}/${filename}`;
    const tempFilename = `${hash}${suffix}_tmp${extension}`;
    const tempPath = `${this.getBaseDir()}/${tempFilename}`;
    const existingPath = this.getImageOfflinePath(props);
    return this._removeIfExists(tempPath)
      .then(() =>
        RNFetchBlob
          .config({
            path: tempPath
          })
          .fetch(method, uri, headers)
      )
      .then((res) => {
        const { status } = res.info();
        if(status >= 400)
          return this._removeIfExists(tempPath)
            .then(() => {
              throw res.text();
            });
        if(existingPath)
          return this._removeIfExists(existingPath);
      })
      .then(() => RNFetchBlob.fs.mv(tempPath, path))
      .then(() => {
        // Add entry to entry list!!
        const entry = this._addEntry(hash, filename);
        // Notify subscribed handler AND Persist entries to AsyncStorage for offline
<<<<<<< HEAD
        this._updateOfflineStore(uri, entry).done();
      })
      .catch(() => {
        if (this.store.debugMode) {
          console.log('Failed to download image', uri);
        }
      });
=======
        this._updateOfflineStore(source.uri).done();
        return null;
      }).catch(() => {
      if (this.store.debugMode) {
        console.log('Failed to download image', source.uri);
      }
    });
>>>>>>> e1e1383b
  };

  _removeIfExists(path) {
    return RNFetchBlob.fs.unlink(path)
      .catch(() => {});
  }

  _notify = (uri, entry) => {
    const handlers = this.handlers[uri];
    if (handlers && handlers.length > 0) {
      handlers.forEach(handler => {
        if (this.store.debugMode) {
          console.log('Notify handler called', uri);
        }
        handler(uri, `${entry.basePath}/${entry.localUriPath}`);
      });
    }
  };

  _getEntry = (props) => {
    const { hash } = this._getEntryProps(props);
    return this.entries[hash];
  }

  _getEntryProps = (props) => {
    const { id, ignoreQueryString, source } = props;
    const { uri } = source;
    const path = uri.substring(uri.lastIndexOf('/')).split('?')[0];
    const extension = path.indexOf('.') === -1 ? '.jpg' : path.substring(path.lastIndexOf('.'));
    const hash = id ? id : SHA1(ignoreQueryString ? uri.split('?')[0] : uri);
    return { hash, extension };
  };

  _addEntry = (hash, localUriPath) => {
    // Save Downloaded date when image downloads for first time
    const entry = this.entries[hash];
    if(entry)
      return this.entries[hash] = {
        ...entry,
        basePath: this.getBaseDir(),
        localUriPath,
      };
    return this.entries[hash] = {
      createdOn: new Date().toString(),
      basePath: this.getBaseDir(),
      localUriPath,
    };
  };

  _updateOfflineStore = async (uri, entry) => {
    try {
      await AsyncStorage.setItem(`@${this.store.name}:uris`, JSON.stringify(this.entries));
      // Notify subscribed handler
      this._notify(uri, entry);
    } catch (error) {
      if (this.store.debugMode) {
        // Error saving data
        console.log('Offline image entry update failed', error);
      }
    }
  };

  _addTime = (date, seconds) => {
    var result = new Date(date);
    result.setSeconds(result.getSeconds() + seconds);
    return result;
  };

}

const instance = new OfflineImageStore('RN_Default_ImageStore', 259200);

Object.freeze(instance);

export default instance;<|MERGE_RESOLUTION|>--- conflicted
+++ resolved
@@ -307,23 +307,13 @@
         // Add entry to entry list!!
         const entry = this._addEntry(hash, filename);
         // Notify subscribed handler AND Persist entries to AsyncStorage for offline
-<<<<<<< HEAD
         this._updateOfflineStore(uri, entry).done();
-      })
-      .catch(() => {
-        if (this.store.debugMode) {
-          console.log('Failed to download image', uri);
-        }
-      });
-=======
-        this._updateOfflineStore(source.uri).done();
         return null;
       }).catch(() => {
       if (this.store.debugMode) {
-        console.log('Failed to download image', source.uri);
-      }
-    });
->>>>>>> e1e1383b
+        console.log('Failed to download image', uri);
+      }
+    });
   };
 
   _removeIfExists(path) {
